--- conflicted
+++ resolved
@@ -24,13 +24,8 @@
   "homepage": "https://github.com/WatchBeam/routebox#readme",
   "devDependencies": {
     "chai": "^3.4.1",
-<<<<<<< HEAD
-    "eslint": "^1.10.3",
+    "eslint": "^2.2.0",
     "eslint-config-airbnb": "^6.0.2",
-=======
-    "eslint": "^2.2.0",
-    "eslint-config-airbnb": "^5.0.1",
->>>>>>> c12a9644
     "hapi": "^13.0.0",
     "mocha": "^2.3.4",
     "sinon": "^1.17.2"
